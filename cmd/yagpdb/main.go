package main

import (
	"flag"
	"fmt"
	"os"
	"os/signal"
	"sort"
	"strings"
	"sync"
	"syscall"
	"time"

	"github.com/evalphobia/logrus_sentry"
	"github.com/jonas747/yagpdb/automod"
	"github.com/jonas747/yagpdb/safebrowsing"
	log "github.com/sirupsen/logrus"

	// Core yagpdb packages
	"github.com/jonas747/yagpdb/bot"
	"github.com/jonas747/yagpdb/bot/botrest"
	"github.com/jonas747/yagpdb/bot/paginatedmessages"
	"github.com/jonas747/yagpdb/common"
	"github.com/jonas747/yagpdb/common/backgroundworkers"
	"github.com/jonas747/yagpdb/common/config"
	"github.com/jonas747/yagpdb/common/configstore"
	"github.com/jonas747/yagpdb/common/mqueue"
	"github.com/jonas747/yagpdb/common/pubsub"
	"github.com/jonas747/yagpdb/common/scheduledevents2"
	"github.com/jonas747/yagpdb/feeds"
	"github.com/jonas747/yagpdb/web"

	// Plugin imports
	"github.com/jonas747/yagpdb/automod_legacy"
	"github.com/jonas747/yagpdb/autorole"
	"github.com/jonas747/yagpdb/aylien"
	"github.com/jonas747/yagpdb/cah"
	"github.com/jonas747/yagpdb/commands"
	"github.com/jonas747/yagpdb/customcommands"
	"github.com/jonas747/yagpdb/discordlogger"
	"github.com/jonas747/yagpdb/logs"
	"github.com/jonas747/yagpdb/moderation"
	"github.com/jonas747/yagpdb/notifications"
	"github.com/jonas747/yagpdb/premium"
	"github.com/jonas747/yagpdb/premium/patreonpremiumsource"
	"github.com/jonas747/yagpdb/reddit"
	"github.com/jonas747/yagpdb/reminders"
	"github.com/jonas747/yagpdb/reputation"
	"github.com/jonas747/yagpdb/rolecommands"
	"github.com/jonas747/yagpdb/rsvp"
	"github.com/jonas747/yagpdb/serverstats"
	"github.com/jonas747/yagpdb/soundboard"
	"github.com/jonas747/yagpdb/stdcommands"
	"github.com/jonas747/yagpdb/streaming"
	"github.com/jonas747/yagpdb/tickets"
	"github.com/jonas747/yagpdb/timezonecompanion"
	"github.com/jonas747/yagpdb/twitter"
	"github.com/jonas747/yagpdb/verification"
	"github.com/jonas747/yagpdb/youtube"
	// External plugins
)

var (
	flagRunBot        bool
	flagRunWeb        bool
	flagRunFeeds      string
	flagRunEverything bool
	flagRunBWC        bool

	flagDryRun bool

	flagLogTimestamp bool

	flagSysLog        bool
	flagGenCmdDocs    bool
	flagGenConfigDocs bool

	flagLogAppName string

	flagNodeID string

	flagVersion bool
)

var confSentryDSN = config.RegisterOption("yagpdb.sentry_dsn", "Sentry credentials for sentry logging hook", nil)

func init() {
	flag.BoolVar(&flagRunBot, "bot", false, "Set to run discord bot and bot related stuff")
	flag.BoolVar(&flagRunWeb, "web", false, "Set to run webserver")
	flag.StringVar(&flagRunFeeds, "feeds", "", "Which feeds to run, comma seperated list (currently reddit, youtube and twitter)")
	flag.BoolVar(&flagRunEverything, "all", false, "Set to everything (discord bot, webserver, backgroundworkers and all feeds)")
	flag.BoolVar(&flagDryRun, "dry", false, "Do a dryrun, initialize all plugins but don't actually start anything")
	flag.BoolVar(&flagSysLog, "syslog", false, "Set to log to syslog (only linux)")
	flag.StringVar(&flagLogAppName, "logappname", "yagpdb", "When using syslog, the application name will be set to this")
	flag.BoolVar(&flagRunBWC, "backgroundworkers", false, "Run the various background workers, atleast one process needs this")
	flag.BoolVar(&flagGenCmdDocs, "gencmddocs", false, "Generate command docs and exit")
	flag.BoolVar(&flagGenConfigDocs, "genconfigdocs", false, "Generate config docs and exit")

	flag.BoolVar(&flagLogTimestamp, "ts", false, "Set to include timestamps in log")

	flag.StringVar(&flagNodeID, "nodeid", "", "The id of this node, used when running with a sharding orchestrator")
	flag.BoolVar(&flagVersion, "version", false, "Print the version and exit")
}

func main() {
	flag.Parse()

	if flagVersion {
		fmt.Println(common.VERSION)
		return
	}

	common.NodeID = flagNodeID

	common.AddLogHook(common.ContextHook{})

	common.SetLogFormatter(&log.TextFormatter{
		DisableTimestamp: !common.Testing,
		ForceColors:      common.Testing,
		SortingFunc:      logrusSortingFunc,
	})

	if flagSysLog {
		AddSyslogHooks()
	}

	if !flagRunBot && !flagRunWeb && flagRunFeeds == "" && !flagRunEverything && !flagDryRun && !flagRunBWC && !flagGenConfigDocs {
		log.Error("Didnt specify what to run, see -h for more info")
		return
	}

	log.Info("Starting YAGPDB version " + common.VERSION)

	err := common.LoadConfig()
	if err != nil {
		log.WithError(err).Fatal("Failed loading run config")
	}

	if confSentryDSN.GetString() != "" {
		addSentryHook()
	}

	err = common.Init()
	if err != nil {
		log.WithError(err).Fatal("Failed intializing")
	}

	log.Info("Initiliazing generic config store")
	configstore.InitDatabases()

	log.Info("Starting plugins")

	//BotSession.LogLevel = discordgo.LogInformational
	paginatedmessages.RegisterPlugin()

	// Setup plugins
	safebrowsing.RegisterPlugin()
	discordlogger.Register()
	commands.RegisterPlugin()
	stdcommands.RegisterPlugin()
	serverstats.RegisterPlugin()
	notifications.RegisterPlugin()
	customcommands.RegisterPlugin()
	reddit.RegisterPlugin()
	moderation.RegisterPlugin()
	reputation.RegisterPlugin()
	aylien.RegisterPlugin()
	streaming.RegisterPlugin()
	automod_legacy.RegisterPlugin()
	automod.RegisterPlugin()
	logs.RegisterPlugin()
	autorole.RegisterPlugin()
	reminders.RegisterPlugin()
	soundboard.RegisterPlugin()
	youtube.RegisterPlugin()
	rolecommands.RegisterPlugin()
	cah.RegisterPlugin()
	tickets.RegisterPlugin()
	verification.RegisterPlugin()
	premium.RegisterPlugin()
	patreonpremiumsource.RegisterPlugin()
	scheduledevents2.RegisterPlugin()
	twitter.RegisterPlugin()
	rsvp.RegisterPlugin()
	timezonecompanion.RegisterPlugin()

	if flagDryRun {
		log.Println("This is a dry run, exiting")
		return
	}

	if flagRunBot || flagRunEverything {
		bot.Enabled = true
	}

	commands.InitCommands()

	if flagGenCmdDocs {
		GenCommandsDocs()
		return
	}

	if flagGenConfigDocs {
		GenConfigDocs()
		return
	}

	if flagRunWeb || flagRunEverything {
		go web.Run()
	}

	if flagRunBot || flagRunEverything {
		mqueue.RegisterPlugin()
		botrest.RegisterPlugin()
		bot.Run(flagNodeID)
	}

	if flagRunFeeds != "" || flagRunEverything {
		go feeds.Run(strings.Split(flagRunFeeds, ","))
	}

	if flagRunBWC || flagRunEverything {
		go backgroundworkers.RunWorkers()
	}

	go pubsub.PollEvents()

	listenSignal()
}

// Gracefull shutdown
// Why we sleep before we stop? just to be on the safe side in case there's some stuff that's not fully done yet
// running in seperate untracked goroutines
func listenSignal() {
	c := make(chan os.Signal, 2)
	signal.Notify(c, os.Interrupt, syscall.SIGTERM)

	sig := <-c
	log.Info("SHUTTING DOWN... ", sig.String())

	shouldWait := false
	wg := new(sync.WaitGroup)

	if flagRunBot || flagRunEverything {

		wg.Add(1)

		go bot.Stop(wg)

		shouldWait = true
	}

	if flagRunFeeds != "" || flagRunEverything {
		feeds.Stop(wg)
		shouldWait = true
	}

	if flagRunWeb {
		web.Stop()
		// Slep for a extra second
		time.Sleep(time.Second)
	}

	if flagRunBWC {
		backgroundworkers.StopWorkers(wg)
	}

	if shouldWait {
		log.Info("Waiting for things to shut down...")
		wg.Wait()
	}

	log.Info("Sleeping for a second to allow work to finish")
	time.Sleep(time.Second)

	log.Info("Bye..")
	os.Exit(0)
}

func addSentryHook() {
	hook, err := logrus_sentry.NewSentryHook(confSentryDSN.GetString(), []log.Level{
		log.PanicLevel,
		log.FatalLevel,
		log.ErrorLevel,
	})

	if err == nil {
		common.AddLogHook(hook)
		log.Info("Added Sentry Hook")
	} else {
		log.WithError(err).Error("Failed adding sentry hook")
	}
<<<<<<< HEAD
=======
}

var logSortPriority = []string{
	"time",
	"level",
	"p",
	"msg",
	"stck",
}

func logrusSortingFunc(fields []string) {
	sort.Slice(fields, func(i, j int) bool {

		iPriority := findStringIndex(logSortPriority, fields[i])
		jPriority := findStringIndex(logSortPriority, fields[j])

		if iPriority != -1 && jPriority == -1 {
			return true
		} else if jPriority != -1 && iPriority == -1 {
			return false
		} else if iPriority == -1 && jPriority == -1 {
			return strings.Compare(fields[i], fields[j]) > 1
		}

		// both has priority
		return iPriority < jPriority
	})
}

func findStringIndex(slice []string, s string) int {
	for i, v := range slice {
		if v == s {
			return i
		}
	}

	return -1
>>>>>>> 6a924171
}<|MERGE_RESOLUTION|>--- conflicted
+++ resolved
@@ -290,8 +290,6 @@
 	} else {
 		log.WithError(err).Error("Failed adding sentry hook")
 	}
-<<<<<<< HEAD
-=======
 }
 
 var logSortPriority = []string{
@@ -329,5 +327,4 @@
 	}
 
 	return -1
->>>>>>> 6a924171
 }