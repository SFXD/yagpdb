--- conflicted
+++ resolved
@@ -24,19 +24,11 @@
 }
 
 func Register() {
-<<<<<<< HEAD
-	if ErrorChannel != "" {
-		logrus.Info("Adding logrus hook")
-		logrus.AddHook(&Plugin{})
-		eventsystem.AddHandler(OnReady, eventsystem.EventReady)
-	}
-=======
 	// if ErrorChannel != "" {
 	// 	logrus.Info("Adding logrus hook")
 	// 	// logrus.AddHook(&Plugin{})
 	// 	eventsystem.AddHandler(OnReady, eventsystem.EventReady)
 	// }
->>>>>>> f6b7049e
 
 	if BotLeavesJoins != "" {
 		logrus.Info("Listening for bot leaves and join")
@@ -110,9 +102,5 @@
 }
 
 func OnReady(evt *eventsystem.EventData) {
-<<<<<<< HEAD
-	common.BotSession.ChannelMessageSend(ErrorChannel, "<@"+common.Conf.Owner+"> Ready!")
-=======
 	// common.BotSession.ChannelMessageSend(ErrorChannel, "<@"+common.Conf.Owner+"> Ready!")
->>>>>>> f6b7049e
 }