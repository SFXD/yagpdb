--- conflicted
+++ resolved
@@ -2,16 +2,11 @@
 
 import (
 	"fmt"
-	"os"
-	"strconv"
 
 	"github.com/jonas747/yagpdb/bot"
 	"github.com/jonas747/yagpdb/bot/eventsystem"
 	"github.com/jonas747/yagpdb/common"
-<<<<<<< HEAD
-=======
 	"github.com/jonas747/yagpdb/common/config"
->>>>>>> 9bdc26d7
 )
 
 var (
