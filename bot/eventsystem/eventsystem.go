--- conflicted
+++ resolved
@@ -5,15 +5,11 @@
 import (
 	"context"
 	"runtime/debug"
+	"sync/atomic"
 
 	"github.com/jonas747/discordgo"
 	"github.com/jonas747/yagpdb/common"
 	"github.com/sirupsen/logrus"
-<<<<<<< HEAD
-=======
-	"runtime/debug"
-	"sync/atomic"
->>>>>>> 9bdc26d7
 )
 
 func init() {
