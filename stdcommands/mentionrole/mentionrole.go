package mentionrole

import (
	"github.com/jonas747/dcmd"
	"github.com/jonas747/discordgo"
	"github.com/jonas747/yagpdb/bot"
	"github.com/jonas747/yagpdb/commands"
	"github.com/jonas747/yagpdb/common"
	"strings"
	"time"
)

var Command = &commands.YAGCommand{
	CmdCategory:     commands.CategoryTool,
	Name:            "MentionRole",
	Aliases:         []string{"mrole"},
	Description:     "Sets a role to mentionable, mentions the role, and then sets it back",
	LongDescription: "Requires the manage roles permission and the bot being above the mentioned role",
	RequiredArgs:    1,
	Arguments: []*dcmd.ArgDef{
		{Name: "Role", Type: dcmd.String},
	},
	RunFunc: cmdFuncMentionRole,
}

func cmdFuncMentionRole(data *dcmd.Data) (interface{}, error) {
	if ok, err := bot.AdminOrPerm(discordgo.PermissionManageRoles, data.Msg.Author.ID, data.CS.ID); err != nil {
		return "Failed checking perms", err
	} else if !ok {
		return "You need manage server perms to use this commmand", nil
	}

	var role *discordgo.Role
	data.GS.RLock()
	defer data.GS.RUnlock()
	for _, r := range data.GS.Guild.Roles {
		if strings.EqualFold(r.Name, data.Args[0].Str()) {
			role = r
			break
		}
	}

	if role == nil {
		return "No role with the name `" + data.Args[0].Str() + "` found", nil
	}

	_, err := common.BotSession.GuildRoleEdit(data.GS.ID, role.ID, role.Name, role.Color, role.Hoist, role.Permissions, true)
	if err != nil {
		if _, dErr := common.DiscordError(err); dErr != "" {
			return "Failed updating role, discord responded with: " + dErr, err
		} else {
			return "An unknown error occured updating the role", err
		}
	}

	_, err = common.BotSession.ChannelMessageSend(data.CS.ID, "<@&"+discordgo.StrID(role.ID)+">")
<<<<<<< HEAD

	time.Sleep(time.Second * 2)
=======
>>>>>>> 0de67e32

	time.Sleep(time.Second * 2)

	common.BotSession.GuildRoleEdit(data.GS.ID, role.ID, role.Name, role.Color, role.Hoist, role.Permissions, false)
	return "", err
}<|MERGE_RESOLUTION|>--- conflicted
+++ resolved
@@ -54,11 +54,6 @@
 	}
 
 	_, err = common.BotSession.ChannelMessageSend(data.CS.ID, "<@&"+discordgo.StrID(role.ID)+">")
-<<<<<<< HEAD
-
-	time.Sleep(time.Second * 2)
-=======
->>>>>>> 0de67e32
 
 	time.Sleep(time.Second * 2)
 
