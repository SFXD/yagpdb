package reddit

//go:generate sqlboiler psql

import (
	"context"
<<<<<<< HEAD
	"strconv"
	"strings"
	"sync"

	"github.com/jonas747/discordgo"
=======
>>>>>>> 9bdc26d7
	"github.com/jonas747/go-reddit"
	"github.com/jonas747/yagpdb/common"
	"github.com/jonas747/yagpdb/common/mqueue"
	"github.com/jonas747/yagpdb/premium"
	"github.com/jonas747/yagpdb/reddit/models"
)

const (
	FilterNSFWNone    = 0 // allow both nsfw and non nsfw content
	FilterNSFWIgnore  = 1 // only allow non-nsfw content
	FilterNSFWRequire = 2 // only allow nsfw content
)

var logger = common.GetPluginLogger(&Plugin{})

type Plugin struct {
	stopFeedChan chan *sync.WaitGroup
	redditClient *reddit.Client
}

func (p *Plugin) PluginInfo() *common.PluginInfo {
	return &common.PluginInfo{
		Name:     "Reddit",
		SysName:  "reddit",
		Category: common.PluginCategoryFeeds,
	}
}

var _ mqueue.PluginWithErrorHandler = (*Plugin)(nil)

// Remove feeds if they don't point to a proper channel
func (p *Plugin) DisableFeed(elem *mqueue.QueuedElement, err error) {
	if strings.Contains(elem.SourceID, ":") {
		// legacy format leftover, ignore...
		return
	}

	feedID, err := strconv.ParseInt(elem.SourceID, 10, 64)
	if err != nil {
		logger.WithError(err).WithField("source_id", elem.SourceID).Error("failed parsing sourceID!??!")
		return
	}

	_, err = models.RedditFeeds(models.RedditFeedWhere.ID.EQ(feedID)).UpdateAllG(context.Background(), models.M{"disabled": true})
	if err != nil {
		logger.WithError(err).WithField("feed_id", feedID).Error("failed removing reddit feed")
	}
}

var _ mqueue.PluginWithWebhookAvatar = (*Plugin)(nil)

func (p *Plugin) WebhookAvatar() string {
	return RedditLogoPNGB64
}

func RegisterPlugin() {
	common.InitSchema(DBSchema, "reddit")

	plugin := &Plugin{
		stopFeedChan: make(chan *sync.WaitGroup),
	}

	if confClientID.GetString() == "" || confClientSecret.GetString() == "" || confRefreshToken.GetString() == "" {
		logger.Warn("Missing reddit config, not enabling plugin")
		return
	}

	plugin.redditClient = setupClient()

	common.RegisterPlugin(plugin)
	mqueue.RegisterSource("reddit", plugin)
}

const (
	// Max feeds per guild
	GuildMaxFeedsNormal  = 100
	GuildMaxFeedsPremium = 1000
)

func MaxFeedForCtx(ctx context.Context) int {
	if premium.ContextPremium(ctx) {
		return GuildMaxFeedsPremium
	}

	return GuildMaxFeedsNormal
}<|MERGE_RESOLUTION|>--- conflicted
+++ resolved
@@ -4,14 +4,10 @@
 
 import (
 	"context"
-<<<<<<< HEAD
 	"strconv"
 	"strings"
 	"sync"
 
-	"github.com/jonas747/discordgo"
-=======
->>>>>>> 9bdc26d7
 	"github.com/jonas747/go-reddit"
 	"github.com/jonas747/yagpdb/common"
 	"github.com/jonas747/yagpdb/common/mqueue"
