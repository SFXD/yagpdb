--- conflicted
+++ resolved
@@ -620,13 +620,8 @@
 		common.BotSession.ChannelMessageSendEmbed(tmplCtx.CurrentFrame.CS.ID, v)
 	}
 
-<<<<<<< HEAD
-	if strings.TrimSpace(out) != "" && (!tmplCtx.DelResponse || tmplCtx.DelResponseDelay > 0) {
-		m, err := common.BotSession.ChannelMessageSendComplex(tmplCtx.CS.ID, tmplCtx.MessageSend(out))
-=======
 	if strings.TrimSpace(out) != "" && (!tmplCtx.CurrentFrame.DelResponse || tmplCtx.CurrentFrame.DelResponseDelay > 0) {
 		m, err := common.BotSession.ChannelMessageSendComplex(tmplCtx.CurrentFrame.CS.ID, tmplCtx.MessageSend(out))
->>>>>>> 470595a9
 		if err != nil {
 			logger.WithError(err).Error("Failed sending message")
 		} else {
