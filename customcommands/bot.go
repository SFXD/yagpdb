package customcommands

import (
	"context"
	"fmt"
	"math/rand"
	"regexp"
	"runtime/debug"
	"sort"
	"strconv"
	"strings"
	"time"
	"unicode/utf8"

	"github.com/jonas747/yagpdb/premium"

	"emperror.dev/errors"
	"github.com/jonas747/dcmd"
	"github.com/jonas747/discordgo"
	"github.com/jonas747/dstate"
	"github.com/jonas747/yagpdb/bot"
	"github.com/jonas747/yagpdb/bot/eventsystem"
	"github.com/jonas747/yagpdb/commands"
	"github.com/jonas747/yagpdb/common"
	"github.com/jonas747/yagpdb/common/keylock"
	"github.com/jonas747/yagpdb/common/multiratelimit"
	"github.com/jonas747/yagpdb/common/pubsub"
	"github.com/jonas747/yagpdb/common/scheduledevents2"
	schEventsModels "github.com/jonas747/yagpdb/common/scheduledevents2/models"
	"github.com/jonas747/yagpdb/common/templates"
	"github.com/jonas747/yagpdb/customcommands/models"
	"github.com/sirupsen/logrus"
	"github.com/vmihailenco/msgpack"
	"github.com/volatiletech/sqlboiler/queries/qm"
)

var (
	CCExecLock        = keylock.NewKeyLock()
	DelayedCCRunLimit = multiratelimit.NewMultiRatelimiter(0.1, 10)
)

type DelayedRunLimitKey struct {
	GuildID   int64
	ChannelID int64
}

type CCExecKey struct {
	GuildID int64
	CCID    int64
}

var _ bot.BotInitHandler = (*Plugin)(nil)
var _ commands.CommandProvider = (*Plugin)(nil)

func (p *Plugin) AddCommands() {
	commands.AddRootCommands(cmdListCommands)
}

func (p *Plugin) BotInit() {
	eventsystem.AddHandlerAsyncLastLegacy(p, bot.ConcurrentEventHandler(HandleMessageCreate), eventsystem.EventMessageCreate)
	eventsystem.AddHandlerAsyncLastLegacy(p, bot.ConcurrentEventHandler(handleMessageReactions), eventsystem.EventMessageReactionAdd, eventsystem.EventMessageReactionRemove)

	// add the pubsub handler for cache eviction
	pubsub.AddHandler("custom_commands_clear_cache", func(event *pubsub.Event) {
		gs := bot.State.Guild(true, event.TargetGuildInt)
		if gs == nil {
			return
		}

		gs.UserCacheDel(CacheKeyCommands)
	}, nil)

	scheduledevents2.RegisterHandler("cc_next_run", NextRunScheduledEvent{}, handleNextRunScheduledEVent)
	scheduledevents2.RegisterHandler("cc_delayed_run", DelayedRunCCData{}, handleDelayedRunCC)
}

type DelayedRunCCData struct {
	ChannelID int64  `json:"channel_id"`
	CmdID     int64  `json:"cmd_id"`
	UserData  []byte `json:"data"`

	Message *discordgo.Message
	Member  *dstate.MemberState

	UserKey interface{} `json:"user_key"`
}

var cmdListCommands = &commands.YAGCommand{
	CmdCategory:    commands.CategoryTool,
	Name:           "CustomCommands",
	Aliases:        []string{"cc"},
	Description:    "Shows a custom command specified by id or trigger, or lists them all",
	ArgumentCombos: [][]int{[]int{0}, []int{1}, []int{}},
	Arguments: []*dcmd.ArgDef{
		&dcmd.ArgDef{Name: "ID", Type: dcmd.Int},
		&dcmd.ArgDef{Name: "Trigger", Type: dcmd.String},
	},
	RunFunc: func(data *dcmd.Data) (interface{}, error) {
		ccs, err := models.CustomCommands(qm.Where("guild_id = ?", data.GS.ID), qm.OrderBy("local_id")).AllG(data.Context())
		if err != nil {
			return "Failed retrieving custom commands", err
		}

		foundCCS, provided := FindCommands(ccs, data)
		if len(foundCCS) < 1 {
			list := StringCommands(ccs)
			if len(list) == 0 {
				return "This server has no custom commands, sry.", nil
			}
			if provided {
				return "No command by that name or id found, here is a list of them all:\n" + list, nil
			} else {
				return "No id or trigger provided, here is a list of all server commands:\n" + list, nil
			}
		}

		if len(foundCCS) > 1 {
			return "More than 1 matched command\n" + StringCommands(foundCCS), nil
		}

		cc := foundCCS[0]

		return fmt.Sprintf("#%d - %s: `%s` - Case sensitive trigger: `%t` \n```\n%s\n```",
			cc.LocalID, CommandTriggerType(cc.TriggerType), cc.TextTrigger, cc.TextTriggerCaseSensitive, strings.Join(cc.Responses, "```\n```")), nil
	},
}

func FindCommands(ccs []*models.CustomCommand, data *dcmd.Data) (foundCCS []*models.CustomCommand, provided bool) {
	foundCCS = make([]*models.CustomCommand, 0, len(ccs))

	provided = true
	if data.Args[0].Value != nil {
		// Find by ID
		id := data.Args[0].Int64()
		for _, v := range ccs {
			if v.LocalID == id {
				foundCCS = append(foundCCS, v)
			}
		}
	} else if data.Args[1].Value != nil {
		// Find by name
		name := data.Args[1].Str()
		for _, v := range ccs {
			if strings.EqualFold(name, v.TextTrigger) {
				foundCCS = append(foundCCS, v)
			}
		}
	} else {
		provided = false
	}

	return
}

func StringCommands(ccs []*models.CustomCommand) string {
	out := ""
	for _, cc := range ccs {
		switch cc.TextTrigger {
		case "":
			out += fmt.Sprintf("`#%3d: `%s\n", cc.LocalID, CommandTriggerType(cc.TriggerType).String())
		default:
			out += fmt.Sprintf("`#%3d:` `%s`: %s\n", cc.LocalID, cc.TextTrigger, CommandTriggerType(cc.TriggerType).String())
		}
	}

	return out
}

func handleDelayedRunCC(evt *schEventsModels.ScheduledEvent, data interface{}) (retry bool, err error) {
	dataCast := data.(*DelayedRunCCData)
	cmd, err := models.CustomCommands(qm.Where("guild_id = ? AND local_id = ?", evt.GuildID, dataCast.CmdID)).OneG(context.Background())
	if err != nil {
		return false, errors.WrapIf(err, "find_command")
	}

	if !DelayedCCRunLimit.AllowN(DelayedRunLimitKey{GuildID: evt.GuildID, ChannelID: dataCast.ChannelID}, time.Now(), 1) {
		logger.WithField("guild", cmd.GuildID).Warn("went above delayed cc run ratelimit")
		return false, nil
	}

	gs := bot.State.Guild(true, evt.GuildID)
	if gs == nil {
		// in case the bot left in the meantime
		if onGuild, err := common.BotIsOnGuild(evt.GuildID); !onGuild && err == nil {
			return false, nil
		} else if err != nil {
			logger.WithError(err).Error("failed checking if bot is on guild")
		}

		return true, nil
	}

	cs := gs.Channel(true, dataCast.ChannelID)
	if cs == nil {
		// don't reschedule if channel is deleted, make sure its actually not there, and not just a discord downtime
		if !gs.IsAvailable(true) {
			return true, nil
		}

		return false, nil
	}

	// attempt to get up to date member information
	if dataCast.Member != nil {
		updatedMS, _ := bot.GetMember(gs.ID, dataCast.Member.ID)
		if updatedMS != nil {
			dataCast.Member = updatedMS
		}
	}

	tmplCtx := templates.NewContext(gs, cs, dataCast.Member)
	if dataCast.Message != nil {
		tmplCtx.Msg = dataCast.Message
		tmplCtx.Data["Message"] = dataCast.Message
	}

	// decode userdata
	if len(dataCast.UserData) > 0 {
		var i interface{}
		err := msgpack.Unmarshal(dataCast.UserData, &i)
		if err != nil {
			return false, err
		}

		tmplCtx.Data["ExecData"] = i
	}

	err = ExecuteCustomCommand(cmd, tmplCtx)
	return false, err
}

func handleNextRunScheduledEVent(evt *schEventsModels.ScheduledEvent, data interface{}) (retry bool, err error) {
	cmd, err := models.CustomCommands(qm.Where("guild_id = ? AND local_id = ?", evt.GuildID, (data.(*NextRunScheduledEvent)).CmdID)).OneG(context.Background())
	if err != nil {
		return false, errors.WrapIf(err, "find_command")
	}

	gs := bot.State.Guild(true, evt.GuildID)
	if gs == nil {
		if onGuild, err := common.BotIsOnGuild(evt.GuildID); !onGuild && err == nil {
			return false, nil
		} else if err != nil {
			logger.WithError(err).Error("failed checking if bot is on guild")
		}

		return true, nil
	}

	cs := gs.Channel(true, cmd.ContextChannel)
	if cs == nil {
		// don't reschedule if channel is deleted, make sure its actually not there, and not just a discord downtime
		if !gs.IsAvailable(true) {
			return true, nil
		}

		return false, nil
	}

	tmplCtx := templates.NewContext(gs, cs, nil)
	ExecuteCustomCommand(cmd, tmplCtx)

	// schedule next runs
	cmd.LastRun = cmd.NextRun
	err = UpdateCommandNextRunTime(cmd, true)
	if err != nil {
		logger.WithError(err).Error("failed updating custom command next run time")
	}

	return false, nil
}

func shouldIgnoreChannel(evt *discordgo.MessageCreate, cState *dstate.ChannelState) bool {
	if evt.GuildID == 0 {
		return true
	}

	if cState == nil {
		logger.Warn("Channel not found in state")
		return true
	}

	botID := common.BotUser.ID

	if evt.Author == nil || botID == evt.Author.ID || evt.Author.Bot || cState.IsPrivate || evt.WebhookID != 0 {
		return true
	}

	if !bot.BotProbablyHasPermissionGS(true, cState.Guild, cState.ID, discordgo.PermissionSendMessages) {
		return true
	}

	// Passed all checks, custom commands should not ignore this channel
	return false
}

const (
	CCMessageExecLimitNormal  = 3
	CCMessageExecLimitPremium = 5
)

func handleMessageReactions(evt *eventsystem.EventData) {
	var reaction *discordgo.MessageReaction
	var added bool

	switch e := evt.EvtInterface.(type) {
	case *discordgo.MessageReactionAdd:
		added = true
		reaction = e.MessageReaction
	case *discordgo.MessageReactionRemove:
		reaction = e.MessageReaction
	}

	if reaction.GuildID == 0 || reaction.UserID == common.BotUser.ID {
<<<<<<< HEAD
=======
		// ignore dm reactions and reactions from the bot
>>>>>>> 9b98ba91
		return
	}

	ms, err := bot.GetMember(reaction.GuildID, reaction.UserID)
	if err != nil {
		logger.WithError(err).WithField("guild", reaction.GuildID).Error("failed fetching guild member")
		return
	}

	cState := evt.CS()
	if cState == nil {
		return
	}

	if !bot.BotProbablyHasPermissionGS(true, cState.Guild, cState.ID, discordgo.PermissionSendMessages) {
		// don't run in channel we don't have perms in
		return
	}

	triggeredCmds, err := findReactionTriggerCustomCommands(evt.Context(), cState, ms, reaction, added)
	if common.Statsd != nil {
		go common.Statsd.Count("yagpdb.cc.executed", int64(len(triggeredCmds)), []string{"trigger:reaction"}, 1)
	}

	if len(triggeredCmds) < 1 {
		return
	}

	rMessage, err := common.BotSession.ChannelMessage(cState.ID, reaction.MessageID)
	if err != nil {
		return
	}
	rMessage.GuildID = cState.Guild.ID

	for _, matched := range triggeredCmds {
		err = ExecuteCustomCommandFromReaction(matched.CC, ms, cState, reaction, added, rMessage)
		if err != nil {
			logger.WithField("guild", cState.Guild.ID).WithField("cc_id", matched.CC.LocalID).WithError(err).Error("Error executing custom command")
		}
	}
}

func ExecuteCustomCommandFromReaction(cc *models.CustomCommand, ms *dstate.MemberState, cs *dstate.ChannelState, reaction *discordgo.MessageReaction, added bool, message *discordgo.Message) error {
	tmplCtx := templates.NewContext(cs.Guild, cs, ms)

	// to make sure the message is in the proper context of the user reacting we set the mssage context to a fake message
	fakeMsg := *message
	fakeMsg.Author = ms.DGoUser()
	tmplCtx.Msg = &fakeMsg

	tmplCtx.Data["Reaction"] = reaction
	tmplCtx.Data["ReactionMessage"] = message
	tmplCtx.Data["ReactionAdded"] = added

	return ExecuteCustomCommand(cc, tmplCtx)
}

func HandleMessageCreate(evt *eventsystem.EventData) {
	mc := evt.MessageCreate()
	cs := evt.CS()
	if shouldIgnoreChannel(mc, cs) {
		return
	}

	member, err := bot.GetMember(cs.Guild.ID, mc.Author.ID)
	if err != nil {
		return
	}

	matchedCustomCommands, err := findMessageTriggerCustomCommands(evt.Context(), cs, member, mc)
	if err != nil {
		logger.WithError(err).Error("Error mathching custom commands")
		return
	}

	if len(matchedCustomCommands) == 0 {
		return
	}

	if common.Statsd != nil {
		go common.Statsd.Count("yagpdb.cc.executed", int64(len(matchedCustomCommands)), []string{"trigger:message"}, 1)
	}

	for _, matched := range matchedCustomCommands {
		err = ExecuteCustomCommandFromMessage(matched.CC, member, cs, matched.Args, matched.Stripped, mc.Message)
		if err != nil {
			logger.WithField("guild", mc.GuildID).WithField("cc_id", matched.CC.LocalID).WithError(err).Error("Error executing custom command")
		}
	}
}

type TriggeredCC struct {
	CC       *models.CustomCommand
	Stripped string
	Args     []string
}

func findMessageTriggerCustomCommands(ctx context.Context, cs *dstate.ChannelState, ms *dstate.MemberState, mc *discordgo.MessageCreate) (matches []*TriggeredCC, err error) {
	cmds, err := BotCachedGetCommandsWithMessageTriggers(cs.Guild, ctx)
	if err != nil {
		return nil, errors.WrapIf(err, "BotCachedGetCommandsWithMessageTriggers")
	}

	prefix, err := commands.GetCommandPrefix(mc.GuildID)
	if err != nil {
		return nil, errors.WrapIf(err, "GetCommandPrefix")
	}

	var matched []*TriggeredCC
	for _, cmd := range cmds {
		if !CmdRunsInChannel(cmd, mc.ChannelID) || !CmdRunsForUser(cmd, ms) {
			continue
		}

		if didMatch, stripped, args := CheckMatch(prefix, cmd, mc.Content); didMatch {

			matched = append(matched, &TriggeredCC{
				CC:       cmd,
				Args:     args,
				Stripped: stripped,
			})
		}
	}

	sortTriggeredCCs(matched)

	limit := CCMessageExecLimitNormal
	if isPremium, _ := premium.IsGuildPremiumCached(mc.GuildID); isPremium {
		limit = CCMessageExecLimitPremium
	}

	if len(matched) > limit {
		matched = matched[:limit]
	}

	return matched, nil
}

func findReactionTriggerCustomCommands(ctx context.Context, cs *dstate.ChannelState, ms *dstate.MemberState, reaction *discordgo.MessageReaction, add bool) (matches []*TriggeredCC, err error) {
	cmds, err := BotCachedGetCommandsWithMessageTriggers(cs.Guild, ctx)
	if err != nil {
		return nil, errors.WrapIf(err, "BotCachedGetCommandsWithMessageTriggers")
	}

	var matched []*TriggeredCC
	for _, cmd := range cmds {
		if !CmdRunsInChannel(cmd, reaction.ChannelID) || !CmdRunsForUser(cmd, ms) {
			continue
		}

		if didMatch := CheckMatchReaction(cmd, reaction, add); didMatch {

			matched = append(matched, &TriggeredCC{
				CC: cmd,
			})
		}
	}

	sortTriggeredCCs(matched)

	limit := CCMessageExecLimitNormal
	if isPremium, _ := premium.IsGuildPremiumCached(cs.Guild.ID); isPremium {
		limit = CCMessageExecLimitPremium
	}

	if len(matched) > limit {
		matched = matched[:limit]
	}

	return matched, nil
}

func sortTriggeredCCs(ccs []*TriggeredCC) {
	sort.Slice(ccs, func(i, j int) bool {
		a := ccs[i]
		b := ccs[j]

		if a.CC.TriggerType == b.CC.TriggerType {
			return a.CC.LocalID < b.CC.LocalID
		}

		if a.CC.TriggerType == int(CommandTriggerRegex) {
			return false
		}

		if b.CC.TriggerType == int(CommandTriggerRegex) {
			return true
		}

		return a.CC.LocalID < b.CC.LocalID
	})
}

func ExecuteCustomCommandFromMessage(cmd *models.CustomCommand, member *dstate.MemberState, cs *dstate.ChannelState, cmdArgs []string, stripped string, m *discordgo.Message) error {
	tmplCtx := templates.NewContext(cs.Guild, cs, member)
	tmplCtx.Msg = m

	// preapre message specific data
	args := dcmd.SplitArgs(m.Content)
	argsStr := make([]string, len(args))
	for k, v := range args {
		argsStr[k] = v.Str
	}

	tmplCtx.Data["Args"] = argsStr
	tmplCtx.Data["StrippedMsg"] = stripped
	tmplCtx.Data["Cmd"] = cmdArgs[0]
	if len(cmdArgs) > 1 {
		tmplCtx.Data["CmdArgs"] = cmdArgs[1:]
	} else {
		tmplCtx.Data["CmdArgs"] = []string{}
	}
	tmplCtx.Data["Message"] = m

	return ExecuteCustomCommand(cmd, tmplCtx)
}

// func ExecuteCustomCommand(cmd *models.CustomCommand, cmdArgs []string, stripped string, s *discordgo.Session, m *discordgo.MessageCreate) (resp string, tmplCtx *templates.Context, err error) {
func ExecuteCustomCommand(cmd *models.CustomCommand, tmplCtx *templates.Context) error {
	defer func() {
		if err := recover(); err != nil {
			actualErr := ""
			switch t := err.(type) {
			case error:
				actualErr = t.Error()
			case string:
				actualErr = t
			}
			onExecError(errors.New(actualErr), tmplCtx, true)
		}
	}()

	tmplCtx.Name = "CC #" + strconv.Itoa(int(cmd.LocalID))
	tmplCtx.Data["CCID"] = cmd.LocalID

	csCop := tmplCtx.CS.Copy(true)
	f := logger.WithFields(logrus.Fields{
		"trigger":      cmd.TextTrigger,
		"trigger_type": CommandTriggerType(cmd.TriggerType).String(),
		"guild":        csCop.Guild.ID,
		"channel_name": csCop.Name,
	})

	// do not allow concurrect executions of the same custom command, to prevent most common kinds of abuse
	lockKey := CCExecKey{
		GuildID: cmd.GuildID,
		CCID:    cmd.LocalID,
	}
	lockHandle := CCExecLock.Lock(lockKey, time.Minute, time.Minute*10)
	if lockHandle == -1 {
		f.Warn("Exceeded max lock attempts for cc")
		common.BotSession.ChannelMessageSend(tmplCtx.CS.ID, fmt.Sprintf("Gave up trying to execute custom command #%d after 1 minute because there is already one or more instances of it being executed.", cmd.LocalID))
		return nil
	}

	defer CCExecLock.Unlock(lockKey, lockHandle)

	// pick a response and execute it
	f.Info("Custom command triggered")

	chanMsg := cmd.Responses[rand.Intn(len(cmd.Responses))]
	out, err := tmplCtx.Execute(chanMsg)

	if utf8.RuneCountInString(out) > 2000 {
		out = "Custom command response was longer than 2k (contact an admin on the server...)"
	}

	// deal with the results
	if err != nil {
		logger.WithField("guild", tmplCtx.GS.ID).WithError(err).Error("Error executing custom command")
		out += "\nAn error caused the execution of the custom command template to stop:\n"
		out += "`" + common.EscapeSpecialMentions(err.Error()) + "`"
	}

	for _, v := range tmplCtx.EmebdsToSend {
		common.BotSession.ChannelMessageSendEmbed(tmplCtx.CS.ID, v)
	}

	if strings.TrimSpace(out) != "" && (!tmplCtx.DelResponse || tmplCtx.DelResponseDelay > 0) {
		m, err := common.BotSession.ChannelMessageSend(tmplCtx.CS.ID, out)
		if err != nil {
			logger.WithError(err).Error("Failed sending message")
		} else {
			if tmplCtx.DelResponse {
				templates.MaybeScheduledDeleteMessage(tmplCtx.GS.ID, tmplCtx.CS.ID, m.ID, tmplCtx.DelResponseDelay)
			}

			if len(tmplCtx.AddResponseReactionNames) > 0 {
				go func() {
					for _, v := range tmplCtx.AddResponseReactionNames {
						common.BotSession.MessageReactionAdd(m.ChannelID, m.ID, v)
					}
				}()
			}
		}
	}

	return nil
}

func onExecError(err error, tmplCtx *templates.Context, logStack bool) {
	l := logger.WithField("guild", tmplCtx.GS.ID).WithError(err)
	if logStack {
		stack := string(debug.Stack())
		l = l.WithField("stack", stack)
	}

	l.Error("Error executing custom command")
	out := "\nAn error caused the execution of the custom command template to stop:\n"
	out += "`" + common.EscapeSpecialMentions(err.Error()) + "`"

	common.BotSession.ChannelMessageSend(tmplCtx.CS.ID, out)
}

// CheckMatch returns true if the given cmd matches, as well as the arguments
// following the command trigger (arg 0 being the message up to, and including,
// the trigger).
func CheckMatch(globalPrefix string, cmd *models.CustomCommand, msg string) (match bool, stripped string, args []string) {
	trigger := cmd.TextTrigger

	cmdMatch := "(?m)"
	if !cmd.TextTriggerCaseSensitive {
		cmdMatch += "(?i)"
	}

	switch CommandTriggerType(cmd.TriggerType) {
	case CommandTriggerCommand:
		// Regex is:
		// ^(<@!?bot_id> ?|server_cmd_prefix)trigger($|[[:space:]])
		cmdMatch += "^(<@!?" + discordgo.StrID(common.BotUser.ID) + "> ?|" + regexp.QuoteMeta(globalPrefix) + ")" + regexp.QuoteMeta(trigger) + "($|[[:space:]])"
	case CommandTriggerStartsWith:
		cmdMatch += "^" + regexp.QuoteMeta(trigger)
	case CommandTriggerContains:
		cmdMatch += "^.*" + regexp.QuoteMeta(trigger)
	case CommandTriggerRegex:
		cmdMatch += trigger
	case CommandTriggerExact:
		cmdMatch += "^" + regexp.QuoteMeta(trigger) + "$"
	default:
		return false, "", nil
	}

	item, err := RegexCache.Fetch(cmdMatch, time.Minute*10, func() (interface{}, error) {
		re, err := regexp.Compile(cmdMatch)
		if err != nil {
			return nil, err
		}

		return re, nil
	})

	if err != nil {
		return false, "", nil
	}

	re := item.Value().(*regexp.Regexp)

	idx := re.FindStringIndex(msg)
	if idx == nil {
		return false, "", nil
	}

	argsRaw := dcmd.SplitArgs(msg[idx[1]:])
	args = make([]string, len(argsRaw)+1)
	args[0] = strings.TrimSpace(msg[:idx[1]])
	for i, v := range argsRaw {
		args[i+1] = v.Str
	}

	// The following simply matches the legacy behavior as I'm not sure if anyone is relying on it.
	if !cmd.TextTriggerCaseSensitive && cmd.TriggerType != int(CommandTriggerRegex) {
		stripped = strings.ToLower(msg)
	}

	stripped = msg[idx[1]:]
	match = true
	return
}

func CheckMatchReaction(cmd *models.CustomCommand, reaction *discordgo.MessageReaction, add bool) (match bool) {
	if cmd.TriggerType != int(CommandTriggerReaction) {
		return false
	}

	switch cmd.ReactionTriggerMode {
	case ReactionModeBoth:
		return true
	case ReactionModeAddOnly:
		return add
	case ReactionModeRemoveOnly:
		return !add
	}

	return false
}

type CacheKey int

const (
	CacheKeyCommands CacheKey = iota
	CacheKeyReactionCommands

	CacheKeyDBLimits
)

func BotCachedGetCommandsWithMessageTriggers(gs *dstate.GuildState, ctx context.Context) ([]*models.CustomCommand, error) {
	v, err := gs.UserCacheFetch(CacheKeyCommands, func() (interface{}, error) {
		return models.CustomCommands(qm.Where("guild_id = ? AND trigger_type IN (0,1,2,3,4,6)", gs.Guild.ID), qm.OrderBy("local_id desc"), qm.Load("Group")).AllG(ctx)
	})

	if err != nil {
		return nil, err
	}

	return v.(models.CustomCommandSlice), nil
}<|MERGE_RESOLUTION|>--- conflicted
+++ resolved
@@ -311,10 +311,7 @@
 	}
 
 	if reaction.GuildID == 0 || reaction.UserID == common.BotUser.ID {
-<<<<<<< HEAD
-=======
 		// ignore dm reactions and reactions from the bot
->>>>>>> 9b98ba91
 		return
 	}
 
