{{define "cp_custom_commands"}}
{{template "cp_head" .}}

<style>
    .cc-panel {
        max-height: 500px;
        overflow-y: auto;
    }
</style>

<header class="page-header">
    <h2>Custom commands</h2>
</header>

{{template "cp_alerts" .}}

<!-- Nav -->
<div class="row">
    <div class="col">
        <!-- Nav tabs -->
        <div class="tabs">
            <ul class="nav nav-tabs">
                <li class="nav-item {{if and (not .CurrentCommandGroup)}}active{{end}}">
                    <a data-partial-load="true" class="nav-link show {{if not .CurrentCommandGroup}}active{{end}}"
                        href="/manage/{{.ActiveGuild.ID}}/customcommands/">Ungrouped</a>
                </li>
                {{$dot := .}}
                {{range .CommandGroups}}
                <li
                    class="nav-item {{if $dot.CurrentCommandGroup}}{{if eq $dot.CurrentCommandGroup.ID .ID}}active{{end}}{{end}}">
                    <a data-partial-load="true"
                        class="nav-link show {{if $dot.CurrentCommandGroup}}{{if eq $dot.CurrentCommandGroup.ID .ID}}active{{end}}{{end}}"
                        href="/manage/{{$dot.ActiveGuild.ID}}/customcommands/groups/{{.ID}}">{{.Name}}</a>
                </li>
                {{end}}
                <li class="nav-item">
                    <form class="form-horizontal" method="post"
                        action="/manage/{{.ActiveGuild.ID}}/customcommands/creategroup" data-async-form>
                        <input type="text" class="hidden" name="Name" value="Unnamed group">
                        <input clasS="nav-link show" type="submit" value="+"></input>
                    </form>
                </li>
            </ul>
            <!-- Tab panes -->
            <div class="tab-content">
                <div class="tab-pane active">
                    {{if not .CurrentCommandGroup}}<p>Create a new group to put whitelist/blacklist roles/channels on
                        multiple commands at the same time, as well as keeping things organized.</p>{{else}}
                    <form class="form-horizontal" method="post"
                        action="/manage/{{.ActiveGuild.ID}}/customcommands/groups/{{.CurrentCommandGroup.ID}}/update"
                        data-async-form>
                        <div class="row">
                            <div class="col-6">
                                <div class="form-group">
                                    <label>Name </label>
                                    <input type="text" class="form-control" value="{{.CurrentCommandGroup.Name}}"
                                        name="Name" />
                                </div>
                                <div class="form-group">
                                    <label>Whitelist roles for who can use these commands</label><br>
                                    <select name="WhitelistRoles" class="multiselect form-control" multiple="multiple"
                                        id="require-roles-receive" data-placeholder="Everyone" data-plugin-multiselect>
                                        {{roleOptionsMulti .ActiveGuild.Roles nil .CurrentCommandGroup.WhitelistRoles}}
                                    </select>
                                </div>
                                <div class="form-group">
                                    <label>Blacklisted roles</label><br>
                                    <select name="BlacklistRoles" class="multiselect form-control" multiple="multiple"
                                        id="blacklisted-roles-give" data-plugin-multiselect>
                                        {{roleOptionsMulti .ActiveGuild.Roles nil .CurrentCommandGroup.IgnoreRoles}}
                                    </select>
                                </div>
                                <div class="form-group">
                                    <button type="submit" class="btn btn-success">Save group settings</button>
                                </div>
                            </div>
                            <div class="col-6">
                                <div class="form-group">
                                    <label>Channels these commands can be used in (empty for all)</label><br>
                                    <select multiple="multiple" class="form-control" data-plugin-multiselect
                                        name="WhitelistChannels" data-placeholder="Everywhere">
                                        {{textChannelOptionsMulti .ActiveGuild.Channels .CurrentCommandGroup.WhitelistChannels }}
                                    </select>
                                </div>
                                <div class="form-group">
                                    <label>Channels blacklisted</label><br>
                                    <select multiple="multiple" class="form-control" data-plugin-multiselect
                                        name="BlacklistChannels">
                                        {{textChannelOptionsMulti .ActiveGuild.Channels .CurrentCommandGroup.IgnoreChannels }}
                                    </select>
                                </div>
                                <div class="form-group">
                                    <button type="submit"
                                        title="Group #{{.CurrentCommandGroup.ID}} - {{.CurrentCommandGroup.Name}}"
                                        class="btn btn-danger"
                                        formaction="/manage/{{.ActiveGuild.ID}}/customcommands/groups/{{.CurrentCommandGroup.ID}}/delete">Delete
                                        group (commands become ungrouped)</button>
                                </div>
                            </div>
                        </div>
                    </form>
                    {{end}}
                    <form method="post" action="/manage/{{.ActiveGuild.ID}}/customcommands/commands/new">
                        <input type="text" name="GroupID" hidden
                            value="{{if .CurrentCommandGroup}}{{.CurrentCommandGroup.ID}}{{end}}">
                        <button type="submit" class="btn btn-success">Create
                            a new Custom Command</button>
                    </form>
                </div>
            </div>
        </div>
    </div>
</div>

<div class="row">

    {{$guild := .ActiveGuild.ID}}
    {{$g := .ActiveGuild}}
    {{$dot := .}}
    {{range .CustomCommands}}
    <div class="col-12">
        <section class="card {{if .Disabled}}card-featured card-featured-danger{{end}}">
            <header class="card-header">
                <h2 class="card-title">
<<<<<<< HEAD

                    <a data-toggle="collapse" data-parent="#accordion" href="#collapse_cmd{{.LocalID}}" aria-expanded="false" aria-controls="collapse_cmd{{.LocalID}}">
                        #{{.LocalID}} - {{index $dot.CCTriggerTypes .TriggerType}}{{if and (ne .TriggerType 5) (ne .TriggerType 6)}}: <span class="cc-text-trigger-span">{{.TextTrigger}}</span>{{else if ne .TriggerType 6}}: <span class="cc-text-interval-span">Every {{call $dot.GetCCInterval .}} {{if eq (call $dot.GetCCIntervalType .) 1}}hour(s)</span>{{else}}minute(s)</span>{{end}} next run: <span class="cc-text-next-run-span">{{.NextRun.Time.UTC.Format "2006-01-02 15:04:05 MST"}}</span>{{end}}
=======
                    <a href="/manage/{{$g.ID}}/customcommands/commands/{{.LocalID}}/" class="">
                        #{{.LocalID}} -
                        {{index $dot.CCTriggerTypes .TriggerType}}{{if and (ne .TriggerType 5) (ne .TriggerType 6)}}:
                        <span class="cc-text-trigger-span">{{.TextTrigger}}</span>

                        {{else if ne .TriggerType 6}}: Every
                        {{call $dot.GetCCInterval .}}
                        {{if eq (call $dot.GetCCIntervalType .) 1}}hour(s){{else}}minute(s){{end}}{{end}}
                        <small><i class="fas fa-edit"></i></small>
>>>>>>> 6e006456
                    </a>
                </h2>
            </header>
            <div class="card-body p-0 cc-panel">
                {{range .Responses}}
                <pre class="m-0"><div class="code gotmplmd">{{.}}</div></pre>
                {{else}}
                <p>No responses</p>
                {{end}}
            </div>
            <!-- <div class="card-footer">
                <a href="/manage/{{$g.ID}}/customcommands/edit/{{.LocalID}}" class="">
                    Edit <i class="fas fa-edit"></i></a>
                </div> -->
        </section>
    </div>
    {{end}}

</div>


<script src="/static/vendor/highlightjs/highlight.pack.js"></script>
<script src="/static/vendor/highlightjs/line-numbers.js"></script>
<link rel="stylesheet" href="/static/vendor/highlightjs/atom-one-dark.css">

<script>

    // Register the custom language
    // its based off markdown with custom stuff in tags
    hljs.registerLanguage("gotmplmd", function (hljs) {
        var KEYWORDS = {
            keyword:
                'for range if else template end',
            literal:
                'true false nil',
            "built-in":
                'gt lt len index{{.HLJSBuiltins}}'
        };

        return {
            aliases: ['gomd'],
            case_insensitive: true,
            subLanguage: 'markdown',
            contains: [
                hljs.COMMENT(/\{\{\s?\/\*/, /\*\/\s?\}\}/),
                {
                    // open block statement
                    className: 'template-tag',
                    begin: /\{\{/, end: /\}\}/,
                    keywords: KEYWORDS,
                    contains: [
                        {
                            className: 'string',
                            variants: [
                                hljs.QUOTE_STRING_MODE,
                                { begin: '\'', end: '[^\\\\]\'' },
                                { begin: '`', end: '`' },
                            ]
                        },
                        {
                            className: 'number',
                            variants: [
                                { begin: hljs.C_NUMBER_RE + '[i]', relevance: 1 },
                                hljs.C_NUMBER_MODE
                            ]
                        },
                        {
                            className: 'name',
                            begin: /(\.|\$)\w+/,
                        }
                    ],
                },
            ]
        };
    })

    document.querySelectorAll('div.code').forEach((block) => {
        hljs.highlightBlock(block);
        hljs.lineNumbersBlock(block);
    });
</script>
{{template "cp_footer" .}}

{{end}}<|MERGE_RESOLUTION|>--- conflicted
+++ resolved
@@ -122,11 +122,6 @@
         <section class="card {{if .Disabled}}card-featured card-featured-danger{{end}}">
             <header class="card-header">
                 <h2 class="card-title">
-<<<<<<< HEAD
-
-                    <a data-toggle="collapse" data-parent="#accordion" href="#collapse_cmd{{.LocalID}}" aria-expanded="false" aria-controls="collapse_cmd{{.LocalID}}">
-                        #{{.LocalID}} - {{index $dot.CCTriggerTypes .TriggerType}}{{if and (ne .TriggerType 5) (ne .TriggerType 6)}}: <span class="cc-text-trigger-span">{{.TextTrigger}}</span>{{else if ne .TriggerType 6}}: <span class="cc-text-interval-span">Every {{call $dot.GetCCInterval .}} {{if eq (call $dot.GetCCIntervalType .) 1}}hour(s)</span>{{else}}minute(s)</span>{{end}} next run: <span class="cc-text-next-run-span">{{.NextRun.Time.UTC.Format "2006-01-02 15:04:05 MST"}}</span>{{end}}
-=======
                     <a href="/manage/{{$g.ID}}/customcommands/commands/{{.LocalID}}/" class="">
                         #{{.LocalID}} -
                         {{index $dot.CCTriggerTypes .TriggerType}}{{if and (ne .TriggerType 5) (ne .TriggerType 6)}}:
@@ -136,7 +131,6 @@
                         {{call $dot.GetCCInterval .}}
                         {{if eq (call $dot.GetCCIntervalType .) 1}}hour(s){{else}}minute(s){{end}}{{end}}
                         <small><i class="fas fa-edit"></i></small>
->>>>>>> 6e006456
                     </a>
                 </h2>
             </header>
