--- conflicted
+++ resolved
@@ -71,378 +71,6 @@
 	}, []string{"source"})
 )
 
-<<<<<<< HEAD
-func startPolling() {
-	startedLock.Lock()
-	if started {
-		startedLock.Unlock()
-		panic("Already started mqueue")
-	}
-	started = true
-	startedLock.Unlock()
-
-	first := true
-
-	ticker := time.NewTicker(time.Second * 5)
-	for {
-		select {
-		case wg := <-stopChan:
-			shutdown(wg)
-			return
-		case <-resetFirst:
-			first = true
-		case <-ticker.C:
-			pollRedis(first)
-			first = false
-
-			workmu.Lock()
-			l := len(workSlice)
-			workmu.Unlock()
-			metricsQueueSize.Set(float64(l))
-		}
-	}
-}
-
-func shutdown(wg *sync.WaitGroup) {
-	for i := 0; i < 10; i++ {
-		currentlyProcessingLock.RLock()
-		num := len(currentlyProcessing)
-		currentlyProcessingLock.RUnlock()
-		if num < 1 {
-			break
-		}
-		time.Sleep(time.Second)
-	}
-	wg.Done()
-}
-
-func pollRedis(first bool) {
-	var results [][]byte
-
-	// Get all elements that are currently not being processed, we set thhem to processing by setting their score to our run counter, which increases every time the bot starts
-	max := "0"
-	if first {
-		max = strconv.FormatInt(common.CurrentRunCounter, 10)
-	}
-
-	err := common.RedisPool.Do(radix.Cmd(&results, "ZRANGEBYSCORE", "mqueue", "-1", "("+max))
-	if err != nil {
-		logger.WithError(err).Error("Failed polling redis mqueue")
-		return
-	}
-
-	if len(results) < 1 {
-		return
-	}
-
-	common.RedisPool.Do(radix.WithConn("mqueue", func(rc radix.Conn) error {
-		workmu.Lock()
-		defer workmu.Unlock()
-
-	OUTER:
-		for _, elem := range results {
-
-			var parsed *QueuedElement
-			err := json.Unmarshal(elem, &parsed)
-			if err != nil {
-				logger.WithError(err).Error("Failed parsing mqueue redis elemtn")
-				continue
-			}
-
-			if !bot.ReadyTracker.IsGuildShardReady(parsed.Guild) {
-				continue
-			}
-
-			for _, v := range workSlice {
-				// already in the queue
-				if v.elem.ID == parsed.ID {
-					continue OUTER
-				}
-			}
-
-			// Mark it as being processed so it wont get caught in further polling, unless its a new process in which case it wasnt completed
-			rc.Do(radix.FlatCmd(nil, "ZADD", "mqueue", common.CurrentRunCounter, string(elem)))
-
-			workSlice = append(workSlice, &workItem{
-				elem: parsed,
-				raw:  elem,
-			})
-
-		}
-
-		sort.Slice(workSlice, func(i, j int) bool {
-			return workSlice[i].elem.Priority > workSlice[j].elem.Priority
-		})
-
-		return nil
-	}))
-}
-
-type workItem struct {
-	elem *QueuedElement
-	raw  []byte
-}
-
-var (
-	workSlice  []*workItem
-	activeWork []*workItem
-	workmu     sync.Mutex
-)
-
-func findWork() int {
-	// find a work item that does not share a channel with any other item being processed (so ratelimits only take up max 1 worker)
-OUTER:
-	for i, v := range workSlice {
-		for _, active := range activeWork {
-			if active.elem.Channel == v.elem.Channel {
-				continue OUTER
-			}
-		}
-
-		// Skip channels we have already skipped over
-		for j, w := range workSlice {
-			if j >= i {
-				break
-			}
-
-			if w.elem.Channel == v.elem.Channel {
-				continue OUTER
-			}
-		}
-
-		// check the ratelimit for this channel, we skip elements being ratelimited
-		var ratelimitWait time.Duration
-		if v.elem.UseWebhook {
-			// b := webhookSession.Ratelimiter.GetBucket(discordgo.EndpointWebhook(v.elem.Channel))
-			// b.Lock()
-			// ratelimitWait = webhookSession.Ratelimiter.GetWaitTime(b, 1)
-			// b.Unlock()
-		} else {
-			b := common.BotSession.Ratelimiter.GetBucket(discordgo.EndpointChannelMessages(v.elem.Channel))
-			b.Lock()
-			ratelimitWait = common.BotSession.Ratelimiter.GetWaitTime(b, 1)
-			b.Unlock()
-		}
-
-		if ratelimitWait > time.Millisecond*250 {
-			continue
-		}
-
-		return i
-	}
-
-	return -1
-}
-
-func processWorker() {
-	atomic.AddInt32(numWorkers, 1)
-	defer atomic.AddInt32(numWorkers, -1)
-
-	var currentItem *workItem
-	for {
-		workmu.Lock()
-
-		// find a work item that does not share a channel with any other item being processed (so ratelimits only take up max 1 worker)
-		workItemIndex := findWork()
-
-		// did not find any
-		if workItemIndex == -1 {
-			workmu.Unlock()
-			time.Sleep(time.Second * 1)
-			continue
-		}
-
-		currentItem = workSlice[workItemIndex]
-		activeWork = append(activeWork, currentItem)
-		workSlice = append(workSlice[:workItemIndex], workSlice[workItemIndex+1:]...)
-		workmu.Unlock()
-
-		process(currentItem.elem, currentItem.raw)
-
-		workmu.Lock()
-
-		// if were done processing a item previously then remove it from the active processing slice
-		for i, v := range activeWork {
-			if v == currentItem {
-				activeWork = append(activeWork[:i], activeWork[i+1:]...)
-				break
-			}
-		}
-		currentItem = nil
-
-		l := len(workSlice)
-		workmu.Unlock()
-
-		// we sleep between each element as to avoid global ratelimits
-		// this amount will atuomatically scale with how many elements are in the queue, the max sleep is 1 second
-		var msSleep int
-		if l > 5 {
-			msSleep = 5000 / l
-		} else {
-			msSleep = 1000
-		}
-		time.Sleep(time.Millisecond * time.Duration(msSleep))
-	}
-}
-
-func process(elem *QueuedElement, raw []byte) {
-	id := elem.ID
-
-	queueLogger := logger.WithField("mq_id", id)
-
-	defer func() {
-		common.RedisPool.Do(radix.Cmd(nil, "ZREM", "mqueue", string(raw)))
-	}()
-
-	for {
-		var err error
-		if elem.UseWebhook {
-			err = trySendWebhook(queueLogger, elem)
-		} else {
-			err = trySendNormal(queueLogger, elem)
-		}
-		if err == nil {
-			break
-		}
-
-		if e, ok := errors.Cause(err).(*discordgo.RESTError); ok {
-			if (e.Response != nil && e.Response.StatusCode >= 400 && e.Response.StatusCode < 500) || (e.Message != nil && e.Message.Code != 0) {
-				if source, ok := sources[elem.Source]; ok {
-					maybeDisableFeed(source, elem, e)
-				}
-
-				break
-			}
-		} else {
-			if onGuild, err := common.BotIsOnGuild(elem.Guild); !onGuild {
-				if source, ok := sources[elem.Source]; ok {
-					logger.WithError(err).Warnf("disabling feed item %s from %s to nonexistant guild", elem.SourceID, elem.Source)
-					source.DisableFeed(elem, err)
-				}
-
-				break
-			} else if err != nil {
-				logger.WithError(err).Error("failed checking if bot is on guild")
-			}
-		}
-
-		if c, _ := common.DiscordError(err); c != 0 {
-			break
-		}
-
-		queueLogger.Warn("Non-discord related error when sending message, retrying. ", err)
-		time.Sleep(time.Second)
-	}
-
-	metricsProcessed.With(prometheus.Labels{"source": elem.Source}).Inc()
-}
-
-var disableOnError = []int{
-	discordgo.ErrCodeUnknownChannel,
-	discordgo.ErrCodeMissingAccess,
-	discordgo.ErrCodeMissingPermissions,
-	30007, // max number of webhooks
-}
-
-func maybeDisableFeed(source PluginWithSourceDisabler, elem *QueuedElement, err *discordgo.RESTError) {
-	// source.HandleMQueueError(elem, errors.Cause(err))
-	if err.Message == nil || !common.ContainsIntSlice(disableOnError, err.Message.Code) {
-		// don't disable
-		l := logger.WithError(err).WithField("source", elem.Source).WithField("sourceid", elem.SourceID)
-		if elem.MessageEmbed != nil {
-			serializedEmbed, _ := json.Marshal(elem.MessageEmbed)
-			l = l.WithField("embed", serializedEmbed)
-		}
-
-		l.Error("error sending mqueue message")
-		return
-	}
-
-	logger.WithError(err).Warnf("disabling feed item %s from %s", elem.SourceID, elem.Source)
-	source.DisableFeed(elem, err)
-}
-
-func trySendNormal(l *logrus.Entry, elem *QueuedElement) (err error) {
-	if elem.MessageStr != "" {
-		_, err = common.BotSession.ChannelMessageSendComplex(elem.Channel, &discordgo.MessageSend{
-			Content:         elem.MessageStr,
-			AllowedMentions: elem.AllowedMentions,
-		})
-	} else if elem.MessageEmbed != nil {
-		_, err = common.BotSession.ChannelMessageSendEmbed(elem.Channel, elem.MessageEmbed)
-	} else {
-		l.Error("Both MessageEmbed and MessageStr empty")
-	}
-
-	return
-}
-
-type cacheKeyWebhook int64
-
-var errGuildNotFound = errors.New("Guild not found")
-
-func trySendWebhook(l *logrus.Entry, elem *QueuedElement) (err error) {
-	if elem.MessageStr == "" && elem.MessageEmbed == nil {
-		l.Error("Both MessageEmbed and MessageStr empty")
-		return
-	}
-
-	// find the avatar, this is slightly expensive, do i need to rethink this?
-	avatar := ""
-	if source, ok := sources[elem.Source]; ok {
-		if avatarProvider, ok := source.(PluginWithWebhookAvatar); ok {
-			avatar = avatarProvider.WebhookAvatar()
-		}
-	}
-
-	gs := bot.State.GetGuild(elem.Guild)
-	if gs == nil {
-		// another check just in case
-		if onGuild, err := common.BotIsOnGuild(elem.Guild); err == nil && !onGuild {
-			return errGuildNotFound
-		} else if err != nil {
-			return err
-		}
-	}
-
-	whI, err := webhookCache.GetCustomFetch(elem.Channel, func(key interface{}) (interface{}, error) {
-		return findCreateWebhook(elem.Guild, elem.Channel, elem.Source, avatar)
-	})
-	if err != nil {
-		return err
-	}
-
-	wh := whI.(*webhook)
-
-	webhookParams := &discordgo.WebhookParams{
-		Username:        elem.WebhookUsername,
-		Content:         elem.MessageStr,
-		AllowedMentions: &discordgo.AllowedMentions{},
-	}
-
-	if elem.MessageEmbed != nil {
-		webhookParams.Embeds = []*discordgo.MessageEmbed{elem.MessageEmbed}
-	}
-
-	err = webhookSession.WebhookExecute(wh.ID, wh.Token, true, webhookParams)
-	if code, _ := common.DiscordError(err); code == discordgo.ErrCodeUnknownWebhook {
-		// if the webhook was deleted, then delete the bad boi from the databse and retry
-		const query = `DELETE FROM mqueue_webhooks WHERE id=$1`
-		_, err := common.PQ.Exec(query, wh.ID)
-		if err != nil {
-			return errors.WrapIf(err, "sql.delete")
-		}
-
-		webhookCache.Delete(elem.Channel)
-
-		return errors.New("deleted webhook")
-	}
-
-	return
-}
-
-=======
->>>>>>> 85ab5d60
 func handleWebhookSessionRatelimit(s *discordgo.Session, r *discordgo.RateLimit) {
 	if !r.TooManyRequests.Global {
 		return
