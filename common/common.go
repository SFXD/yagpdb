package common

import (
	"database/sql"
	"fmt"
	"github.com/DataDog/datadog-go/statsd"
	"github.com/jinzhu/gorm"
	_ "github.com/jinzhu/gorm/dialects/postgres"
	"github.com/jonas747/discordgo"
	"github.com/mediocregopher/radix.v3"
	"github.com/sirupsen/logrus"
	"github.com/volatiletech/sqlboiler/boil"
	stdlog "log"
	"os"
)

const (
	VERSIONMAJOR = 1
	VERSIONMINOR = 3
<<<<<<< HEAD
	VERSIONPATCH = 1
	Testing      = false // Disables stuff like command cooldowns
=======
	VERSIONPATCH = 0
	Testing      = true // Disables stuff like command cooldowns
>>>>>>> 5557c216
)

var (
	VERSIONNUMBER = fmt.Sprintf("%d.%d.%d", VERSIONMAJOR, VERSIONMINOR, VERSIONPATCH)
	VERSION       = VERSIONNUMBER + " Wacky"

	GORM *gorm.DB
	PQ   *sql.DB

	RedisPool *radix.Pool

	BotSession *discordgo.Session
	BotUser    *discordgo.User
	Conf       *CoreConfig

	RedisPoolSize = 25

	Statsd *statsd.Client
)

// Initalizes all database connections, config loading and so on
func Init() error {

	stdlog.SetOutput(&STDLogProxy{})
	stdlog.SetFlags(0)

	if Testing {
		logrus.SetLevel(logrus.DebugLevel)
	}

	config, err := LoadConfig()
	if err != nil {
		return err
	}
	Conf = config

	BotSession, err = discordgo.New(config.BotToken)
	if err != nil {
		return err
	}
	BotSession.MaxRestRetries = 3

	ConnectDatadog()

	err = connectRedis(config.Redis)
	if err != nil {
		return err
	}

	err = connectDB(config.PQHost, config.PQUsername, config.PQPassword, "yagpdb")
	if err != nil {
		panic(err)
	}

	BotUser, err = BotSession.UserMe()
	if err != nil {
		panic(err)
	}

	return err
}

func ConnectDatadog() {
	if Conf.DogStatsdAddress == "" {
		logrus.Warn("No datadog info provided, not connecting to datadog aggregator")
		return
	}

	client, err := statsd.New(Conf.DogStatsdAddress)
	if err != nil {
		logrus.WithError(err).Error("Failed connecting to dogstatsd, datadog integration disabled")
		return
	}

	Statsd = client

	currentTransport := BotSession.Client.HTTPClient.Transport
	BotSession.Client.HTTPClient.Transport = &LoggingTransport{Inner: currentTransport}
}

func InitTest() {
	testDB := os.Getenv("YAGPDB_TEST_DB")
	if testDB == "" {
		return
	}

	err := connectDB("localhost", "postgres", "123", testDB)
	if err != nil {
		panic(err)
	}
}

func connectRedis(addr string) (err error) {
	// RedisPool, err = pool.NewCustom("tcp", addr, 25, redis.)
	// if os.Getenv("YAGPDB_LEGACY_REDIS_POOL") != "" {
	// 	logrus.Info("Using legacy redis pool")
	// 	RedisPool, err = pool.NewCustom("tcp", addr, RedisPoolSize, RedisDialFunc)
	// } else {
	// 	logrus.Info("Using new redis pool, set YAGPDB_LEGACY_REDIS_POOL=yes if it's broken")
	// 	RedisPool, err = fixedpool.NewCustom("tcp", addr, RedisPoolSize, redis.Dial)
	// }

	RedisPool, err = radix.NewPool("tcp", addr, RedisPoolSize, radix.PoolOnEmptyWait())
	if err != nil {
		logrus.WithError(err).Fatal("Failed intitializing redis pool")
	}

	return
}

func connectDB(host, user, pass, dbName string) error {
	if host == "" {
		host = "localhost"
	}

	db, err := gorm.Open("postgres", fmt.Sprintf("host=%s user=%s dbname=%s sslmode=disable password='%s'", host, user, dbName, pass))
	GORM = db
	PQ = db.DB()
	boil.SetDB(PQ)
	if err == nil {
		PQ.SetMaxOpenConns(5)
	}

	return err
}<|MERGE_RESOLUTION|>--- conflicted
+++ resolved
@@ -17,13 +17,8 @@
 const (
 	VERSIONMAJOR = 1
 	VERSIONMINOR = 3
-<<<<<<< HEAD
 	VERSIONPATCH = 1
 	Testing      = false // Disables stuff like command cooldowns
-=======
-	VERSIONPATCH = 0
-	Testing      = true // Disables stuff like command cooldowns
->>>>>>> 5557c216
 )
 
 var (
