--- conflicted
+++ resolved
@@ -141,23 +141,14 @@
 
 	if cs.Type == discordgo.ChannelTypeDM {
 		_, err = common.BotSession.ChannelMessageSend(cs.ID, msg)
-<<<<<<< HEAD
-	} else if !ctx.DelResponse {
-=======
 	} else if !ctx.CurrentFrame.DelResponse {
->>>>>>> 470595a9
 		send := ctx.MessageSend("")
 		bot.QueueMergedMessage(cs.ID, msg, send.AllowedMentions)
 	} else {
 		var m *discordgo.Message
 		m, err = common.BotSession.ChannelMessageSendComplex(cs.ID, ctx.MessageSend(msg))
-<<<<<<< HEAD
-		if err == nil && ctx.DelResponse {
-			templates.MaybeScheduledDeleteMessage(cs.Guild.ID, cs.ID, m.ID, ctx.DelResponseDelay)
-=======
 		if err == nil && ctx.CurrentFrame.DelResponse {
 			templates.MaybeScheduledDeleteMessage(cs.Guild.ID, cs.ID, m.ID, ctx.CurrentFrame.DelResponseDelay)
->>>>>>> 470595a9
 		}
 	}
 
